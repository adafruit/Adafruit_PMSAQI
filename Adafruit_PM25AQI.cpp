/*!
 * @file Adafruit_PM25AQI.cpp
 *
 * @mainpage Adafruit PM2.5 air quality sensor driver
 *
 * @section intro_sec Introduction
 *
 * This is the documentation for Adafruit's PM2.5 AQI driver for the
 * Arduino platform.  It is designed specifically to work with the
 * Adafruit PM2.5 Air quality sensors: http://www.adafruit.com/products/4632
 *
 * This library also works with the Cubic PM1006 UART Air Quality Sensor.
 *
 * These sensors use I2C or UART to communicate.
 *
 * Adafruit invests time and resources providing this open source code,
 * please support Adafruit and open-source hardware by purchasing
 * products from Adafruit!
 *
 *
 * @section author Author
 * Written by Ladyada for Adafruit Industries.
 * Modified by Brent Rubell for Adafruit Industries for use with Cubic PM1006
 * Air Quality Sensor.
 *
 * @section license License
 * BSD license, all text here must be included in any redistribution.
 *
 */

#include "Adafruit_PM25AQI.h"
#include <math.h>

/*!
 *  @brief  Instantiates a new PM25AQI class
 */
Adafruit_PM25AQI::Adafruit_PM25AQI() {}

/*!
 *  @brief  Setups the hardware and detects a valid PMSA003I. Initializes I2C.
 *  @param  theWire
 *          Optional pointer to I2C interface, otherwise use Wire
 *  @return True if PMSA003I found on I2C, False if something went wrong!
 */
bool Adafruit_PM25AQI::begin_I2C(TwoWire *theWire) {
  if (!i2c_dev) {
    i2c_dev = new Adafruit_I2CDevice(PMSA003I_I2CADDR_DEFAULT, theWire);
  }

  if (!i2c_dev->begin()) {
    return false;
  }

  return true;
}

/*!
 *  @brief  Setups the hardware and detects a valid UART PM2.5
 *  @param  theSerial
 *          Pointer to Stream (HardwareSerial/SoftwareSerial) interface
 *  @return True
 */
bool Adafruit_PM25AQI::begin_UART(Stream *theSerial) {
  serial_dev = theSerial;

  return true;
}

/*!
 *  @brief  Setups the hardware and detects a valid UART PM2.5
 *  @param  data
 *          Pointer to PM25_AQI_Data that will be filled by read()ing
 *  @return True on successful read, false if timed out or bad data
 */
bool Adafruit_PM25AQI::read(PM25_AQI_Data *data) {
  uint8_t buffer[32];
  size_t bufLen = sizeof(buffer);
  uint16_t sum = 0;
  uint8_t csum = 0;
  bool is_pm1006 = false;

  if (!data) {
    return false;
  }

  if (i2c_dev) { // ok using i2c?
    if (!i2c_dev->read(buffer, 32)) {
      return false;
    }
  } else if (serial_dev) { // ok using uart
    if (!serial_dev->available()) {
      return false;
    }

    int skipped = 0;
    while ((skipped < 32) && (serial_dev->peek() != 0x42) &&
           (serial_dev->peek() != 0x16)) {
      serial_dev->read();
      skipped++;
      if (!serial_dev->available()) {
        return false;
      }
    }

    // Check for the start character in the stream for both sensors
    if ((serial_dev->peek() != 0x42) && (serial_dev->peek() != 0x16)) {
      serial_dev->read();
      return false;
    }

    // Are we using the Cubic PM1006 sensor?
    if (serial_dev->peek() == 0x16) {
      is_pm1006 = true; // Set flag to indicate we are using the PM1006
      bufLen =
          20; // Reduce buffer read length to 20 bytes. Last 12 bytes ignored.
    }

    // Are there enough bytes to read from?
    if (serial_dev->available() < bufLen) {
      return false;
    }

    // Read all available bytes from the serial stream
    serial_dev->readBytes(buffer, bufLen);
  } else {
    return false;
  }

<<<<<<< HEAD
  // Check that start byte is correct!
  if (buffer[0] != 0x42 || buffer[1] != 0x4d) {
=======
  // Validate start byte is correct if using Adafruit PM sensors
  if ((!is_pm1006 && buffer[0] != 0x42)) {
>>>>>>> 14f4fb9f
    return false;
  }

  // Validate start header is correct if using Cubic PM1006 sensor
  if (is_pm1006 &&
      (buffer[0] != 0x16 || buffer[1] != 0x11 || buffer[2] != 0x0B)) {
    return false;
  }

<<<<<<< HEAD
  // The data comes in big endian (MSB first), this solves it so it works on all
  // platforms
  uint16_t buffer_u16[15];
  for (uint8_t i = 0; i < 15; i++) {
    buffer_u16[i] = buffer[2 + i * 2 + 1];
    buffer_u16[i] += (buffer[2 + i * 2] << 8);
=======
  // Calculate checksum
  if (!is_pm1006) {
    for (uint8_t i = 0; i < 30; i++) {
      sum += buffer[i];
    }
  } else {
    for (uint8_t i = 0; i < bufLen; i++) {
      csum += buffer[i];
    }
>>>>>>> 14f4fb9f
  }

  // Since header and checksum are OK, parse data from the buffer
  if (!is_pm1006) {
    // The data comes in endian'd, this solves it so it works on all platforms
    uint16_t buffer_u16[15];
    for (uint8_t i = 0; i < 15; i++) {
      buffer_u16[i] = buffer[2 + i * 2 + 1];
      buffer_u16[i] += (buffer[2 + i * 2] << 8);
    }
    // put it into a nice struct :)
    memcpy((void *)data, (void *)buffer_u16, 30);
  } else {
    // Cubic PM1006 sensor only produces a pm25_env reading
    data->pm25_env = (buffer[5] << 8) | buffer[6];
    data->checksum = sum;
  }

  // Validate checksum
  if ((is_pm1006 && csum != 0) || (!is_pm1006 && sum != data->checksum)) {
    return false;
  }

  // convert concentration to AQI
  data->aqi_pm25_us = pm25_aqi_us(data->pm25_env);
  data->aqi_pm25_china = pm25_aqi_china(data->pm25_env);
  data->aqi_pm100_us = pm100_aqi_us(data->pm100_env);
  data->aqi_pm100_china = pm100_aqi_china(data->pm100_env);

  // success!
  return true;
}

/*!
 *  @brief  Get AQI of PM2.5 in US standard
 *  @param  concentration
 *          the environmental concentration of pm2.5 in ug/m3
 *  @return AQI number. 0 to 500 for valid calculation. 99999 for out of range.
 */
uint16_t Adafruit_PM25AQI::pm25_aqi_us(float concentration) {
  float c;
  float AQI;
  c = (floor(10 * concentration)) / 10;
  if (c < 0)
    AQI = 0;
  else if (c >= 0 && c < 12.1f) {
    AQI = linear(50, 0, 12, 0, c);
  } else if (c >= 12.1f && c < 35.5f) {
    AQI = linear(100, 51, 35.4f, 12.1f, c);
  } else if (c >= 35.5f && c < 55.5f) {
    AQI = linear(150, 101, 55.4f, 35.5f, c);
  } else if (c >= 55.5f && c < 150.5f) {
    AQI = linear(200, 151, 150.4f, 55.5f, c);
  } else if (c >= 150.5f && c < 250.5f) {
    AQI = linear(300, 201, 250.4f, 150.5f, c);
  } else if (c >= 250.5f && c < 350.5f) {
    AQI = linear(400, 301, 350.4f, 250.5f, c);
  } else if (c >= 350.5f && c < 500.5f) {
    AQI = linear(500, 401, 500.4f, 350.5f, c);
  } else {
    AQI = 99999; //
  }
  return round(AQI);
}

/*!
 *  @brief  Get AQI of PM10 in US standard
 *  @param  concentration
 *          the environmental concentration of pm10 in ug/m3
 *  @return AQI number. 0 to 500 for valid calculation. 99999 for out of range.
 */
uint16_t Adafruit_PM25AQI::pm100_aqi_us(float concentration) {
  float c;
  float AQI;
  c = concentration;
  if (c < 0)
    AQI = 0;
  else if (c < 55) {
    AQI = linear(50, 0, 55, 0, c);
  } else if (c < 155) {
    AQI = linear(100, 51, 155, 55, c);
  } else if (c < 255) {
    AQI = linear(150, 101, 255, 155, c);
  } else if (c < 355) {
    AQI = linear(200, 151, 355, 255, c);
  } else if (c < 425) {
    AQI = linear(300, 201, 425, 355, c);
  } else if (c < 505) {
    AQI = linear(400, 301, 505, 425, c);
  } else if (c < 605) {
    AQI = linear(500, 401, 605, 505, c);
  } else {
    AQI = 99999; //
  }
  return round(AQI);
}

/*!
 *  @brief  Get AQI of PM2.5 in China standard
 *  @param  concentration
 *          the environmental concentration of pm2.5 in ug/m3
 *  @return AQI number. 0 to 500 for valid calculation. 99999 for out of range.
 */
uint16_t Adafruit_PM25AQI::pm25_aqi_china(float concentration) {
  float c;
  float AQI;
  c = concentration;
  if (c < 0)
    AQI = 0;
  else if (c <= 35) {
    AQI = linear(50, 0, 35, 0, c);
  } else if (c <= 75) {
    AQI = linear(100, 51, 75, 35, c);
  } else if (c <= 115) {
    AQI = linear(150, 101, 115, 75, c);
  } else if (c <= 150) {
    AQI = linear(200, 151, 150, 115, c);
  } else if (c <= 250) {
    AQI = linear(300, 201, 250, 150, c);
  } else if (c <= 350) {
    AQI = linear(400, 301, 350, 250, c);
  } else if (c <= 500) {
    AQI = linear(500, 401, 500, 350, c);
  } else {
    AQI = 99999; //
  }
  return round(AQI);
}

/*!
 *  @brief  Get AQI of PM10 in China standard
 *  @param  concentration
 *          the environmental concentration of pm10 in ug/m3
 *  @return AQI number. 0 to 500 for valid calculation. 99999 for out of range.
 */
uint16_t Adafruit_PM25AQI::pm100_aqi_china(float concentration) {
  float c;
  float AQI;
  c = concentration;
  if (c < 0)
    AQI = 0;
  else if (c <= 50) {
    AQI = linear(50, 0, 50, 0, c);
  } else if (c <= 150) {
    AQI = linear(100, 51, 150, 50, c);
  } else if (c <= 250) {
    AQI = linear(150, 101, 250, 150, c);
  } else if (c <= 350) {
    AQI = linear(200, 151, 350, 250, c);
  } else if (c <= 420) {
    AQI = linear(300, 201, 420, 350, c);
  } else if (c <= 500) {
    AQI = linear(400, 301, 500, 420, c);
  } else if (c <= 600) {
    AQI = linear(500, 401, 600, 500, c);
  } else {
    AQI = 99999; //
  }
  return round(AQI);
}

/*!
 *  @brief  Linearly map a concentration value to its AQI level
 *  @param  aqi_high max aqi of the calculating range
 *  @param  aqi_low min aqi of the calculating range
 *  @param  conc_high max concentration value (ug/m3) of the calculating range
 *  @param  conc_low min concentration value (ug/m3) of the calculating range
 *  @param  concentration
 *          the concentration value to be calculated
 *  @return Calculated AQI value
 */
float Adafruit_PM25AQI::linear(uint16_t aqi_high, uint16_t aqi_low,
                               float conc_high, float conc_low,
                               float concentration) {
  float f;
  f = ((concentration - conc_low) / (conc_high - conc_low)) *
          (aqi_high - aqi_low) +
      aqi_low;
  return f;
}<|MERGE_RESOLUTION|>--- conflicted
+++ resolved
@@ -126,13 +126,8 @@
     return false;
   }
 
-<<<<<<< HEAD
-  // Check that start byte is correct!
-  if (buffer[0] != 0x42 || buffer[1] != 0x4d) {
-=======
   // Validate start byte is correct if using Adafruit PM sensors
-  if ((!is_pm1006 && buffer[0] != 0x42)) {
->>>>>>> 14f4fb9f
+  if ((!is_pm1006 && (buffer[0] != 0x42 || buffer[1] != 0x4d))) {
     return false;
   }
 
@@ -142,14 +137,6 @@
     return false;
   }
 
-<<<<<<< HEAD
-  // The data comes in big endian (MSB first), this solves it so it works on all
-  // platforms
-  uint16_t buffer_u16[15];
-  for (uint8_t i = 0; i < 15; i++) {
-    buffer_u16[i] = buffer[2 + i * 2 + 1];
-    buffer_u16[i] += (buffer[2 + i * 2] << 8);
-=======
   // Calculate checksum
   if (!is_pm1006) {
     for (uint8_t i = 0; i < 30; i++) {
@@ -159,7 +146,6 @@
     for (uint8_t i = 0; i < bufLen; i++) {
       csum += buffer[i];
     }
->>>>>>> 14f4fb9f
   }
 
   // Since header and checksum are OK, parse data from the buffer
